//! Fully implemented frontends.
//!
//! Frontends are glue adapters from other http server crates to the interface exposed by
//! individual methods offered in this crate. The exact usage of the frontend varies from
//! implementation to implementation. Composability and usability are the main concerns for
//! frontends, full feature support is a secondary concern.
//!
//! Guide
//! ------
//!
//! All frontend implementations should start with two closely related traits: [`WebRequest`] and
//! [`WebResponse`].  These central interfaces are used to interact with the libraries supported
//! token flows (currently only authorization code grant).
//!
<<<<<<< HEAD
//! Lets step through those implementations one by one.
=======
//! Lets step through those implementations one by one.  As an example request type, let's pretend
//! that the web interface consists of the following types:
//!
//! ```
//! use std::collections::HashMap;
//! struct ExampleRequest {
//!     /// The query part of the retrieved uri, conveniently pre-parsed.
//!     query: Option<HashMap<String, String>>,
//!
//!     /// The value of the authorization header if any was wet.
//!     authorization_header: Option<String>,
//!
//!     /// The body of the request, only if its content type was `application/x-form-urlencoded`
//!     urlbody: Option<HashMap<String, String>>,
//! }
//!
//! struct ExampleResponse {
//!     /// The http status code, 200 for OK
//!     status: u16,
//!
//!     /// The Content or MIME type of the body
//!     content_type: Option<String>,
//!
//!     /// The value of the `WWW-Authenticate` header if any
//!     www_authenticate: Option<String>,
//!
//!     /// The value of the `Location` header if any
//!     location: Option<String>,
//!
//!     /// The body sent
//!     body: Option<String>,
//! }
//! # fn main() { }
//! ```
//! This is obviously incredibly simplified but will showcase the most valuable features of this
//! library. Let's implement the required traits:
//!
//! ```
//! # use std::collections::HashMap;
//! # struct ExampleRequest {
//! #    /// The query part of the retrieved uri, conveniently pre-parsed.
//! #    query: HashMap<String, String>,
//! #
//! #    /// The value of the authorization header if any was wet.
//! #    authorization_header: Option<String>,
//! #
//! #    /// The body of the request, only if its content type was `application/x-form-urlencoded`
//! #    urlbody: Option<HashMap<String, String>>,
//! # }
//! #
//! # struct ExampleResponse {
//! #    /// The http status code, 200 for OK
//! #    status: u16,
//! #
//! #    /// The Content or MIME type of the body
//! #    content_type: Option<String>,
//! #
//! #    /// The value of the `WWW-Authenticate` header if any
//! #    www_authenticate: Option<String>,
//! #
//! #    /// The value of the `Location` header if any
//! #    location: Option<String>,
//! #
//! #    /// The body sent
//! #    body: Option<String>,
//! # }
//! # extern crate oxide_auth;
//! use oxide_auth::frontends::dev::*;
//! impl WebRequest for ExampleRequest {
//!     // Declare the corresponding response type.
//!     type Response = ExampleResponse;
//!
//!     // Our internal frontends error type is `OAuthError`
//!     type Error = OAuthError;
//!
//!     fn query(&mut self) -> Result<QueryParameter, ()> {
//!         // Our query only has a single value for each key
//!         Ok(QueryParameter::SingleValue(
//!             // The values and keys are present as strings
//!             SingleValueQuery::StringValue(
//!                 // We can borrow our internal structures. Without copy! Yay!
//!                 Cow::Borrowed(&self.query))))
//!     }
//!
//!     fn urlbody(&mut self) -> Result<QueryParameter, ()> {
//!         // Similar to above, constructing a zero-copy encapsulation of our data
//!         self.urlbody.as_ref().map(|body|
//!             QueryParameter::SingleValue(
//!                 SingleValueQuery::StringValue(
//!                     Cow::Borrowed(body))))
//!             // None signals that the body was not url encoded, this is an error
//!             .ok_or(())
//!
//!     }
//!
//!     fn authheader(&mut self) -> Result<Option<Cow<str>>, ()> {
//!         // Borrow the data if it exists, else we had no header. No error cases.
//!         Ok(self.authorization_header.as_ref().map(|string| string.as_str().into()))
//!     }
//! }
//!
//! impl WebResponse for ExampleResponse {
//!     // Redeclare our error type, those two must be the same.
//!     type Error = OAuthError;
//!
//!     fn redirect(url: Url) -> Result<Self, Self::Error> {
//!         Ok(ExampleResponse {
//!             // Redirect
//!             status: 302,
//!             location: Some(url.as_str().to_string()),
//!             // This has no other headers or content
//!             content_type: None,
//!             www_authenticate: None,
//!             body: None,
//!         })
//!     }
//!
//!     fn text(text: &str) -> Result<Self, Self::Error> {
//!         Ok(ExampleResponse {
//!             // Ok
//!             status: 200,
//!             content_type: Some("text/plain".to_string()),
//!             body: Some(text.to_string()),
//!
//!             location: None,
//!             www_authenticate: None,
//!         })
//!     }
//!     // Json repsonse data, with media type `aplication/json`.
//!     fn json(data: &str) -> Result<Self, Self::Error>{
//!         Ok(ExampleResponse {
//!             // Ok
//!             status: 200,
//!             content_type: Some("aplication/json".to_string()),
//!             body: Some(data.to_string()),
//!
//!             location: None,
//!             www_authenticate: None,
//!         })
//!     }
//!     // Set the response status to 400
//!     fn as_client_error(mut self) -> Result<Self, Self::Error> {
//!         self.status = 400;
//!         Ok(self)
//!     }
//!     // Set the response status to 401
//!     fn as_unauthorized(mut self) -> Result<Self, Self::Error> {
//!         self.status = 401;
//!         Ok(self)
//!     }
//!     // Add an `WWW-Authenticate` header
//!     fn with_authorization(mut self, kind: &str) -> Result<Self, Self::Error> {
//!         self.status = 401;
//!         self.www_authenticate = Some(kind.to_string());
//!         Ok(self)
//!     }
//! }
//! # fn main() {}
//! ```
//!
//! And we're done, the library is fully useable. In fact, the implementation for `rouille` is
//! almost the same as what we just did. All that is missing is your web servers main loop to drive
//! the thing and a look into the `code_grant::frontend::{AuthorizationFlow, GrantFlow, AccessFlow}`
//! which will explain the usage of the above traits in the context of the Authorization Code Grant.
//!
//! Of course, this style might not the intended way for some server libraries. In this case, you
//! may want to provide additional wrappers.
>>>>>>> d9729bc5
//!

#[cfg(feature = "actix-frontend")]
pub mod actix;
#[cfg(feature = "iron-frontend")]
pub mod iron;
#[cfg(feature = "rouille-frontend")]
pub mod rouille;

/// Includes useful for writing frontends.
pub mod dev {
    pub use std::borrow::Cow;
    pub use url::Url;
    pub use code_grant::frontend::{MultiValueQuery, QueryParameter, SingleValueQuery};
    pub use code_grant::frontend::{OAuthError,  WebRequest, WebResponse};
}<|MERGE_RESOLUTION|>--- conflicted
+++ resolved
@@ -12,9 +12,6 @@
 //! [`WebResponse`].  These central interfaces are used to interact with the libraries supported
 //! token flows (currently only authorization code grant).
 //!
-<<<<<<< HEAD
-//! Lets step through those implementations one by one.
-=======
 //! Lets step through those implementations one by one.  As an example request type, let's pretend
 //! that the web interface consists of the following types:
 //!
@@ -182,7 +179,6 @@
 //!
 //! Of course, this style might not the intended way for some server libraries. In this case, you
 //! may want to provide additional wrappers.
->>>>>>> d9729bc5
 //!
 
 #[cfg(feature = "actix-frontend")]
